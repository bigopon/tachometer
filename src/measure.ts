/**
 * @license
 * Copyright (c) 2020 The Polymer Project Authors. All rights reserved.
 * This code may only be used under the BSD style license found at
 * http://polymer.github.io/LICENSE.txt The complete set of authors may be found
 * at http://polymer.github.io/AUTHORS.txt The complete set of contributors may
 * be found at http://polymer.github.io/CONTRIBUTORS.txt Code distributed by
 * Google as part of the polymer project is also subject to an additional IP
 * rights grant found at http://polymer.github.io/PATENTS.txt
 */

import * as webdriver from 'selenium-webdriver';

import {Server} from './server';
import {Measurement, PerformanceEntryMeasurement} from './types';
import {throwUnreachable} from './util';

/**
 * Try to take a measurement in milliseconds from the given browser. Returns
 * undefined if the measurement is not available (which may just mean we need to
 * wait some more time).
 */
export async function measure(
    driver: webdriver.WebDriver,
    measurement: Measurement,
    server: Server|undefined): Promise<number|undefined> {
  switch (measurement.kind) {
    case 'callback':
      if (server === undefined) {
        throw new Error('Internal error: no server for spec');
      }
      return (await server.nextResults()).millis;
    case 'expression':
      return queryForExpression(driver, measurement.expression);
    case 'performance':
      return queryForPerformanceEntry(driver, measurement);
  }
  throwUnreachable(
      measurement,
      `Internal error: unknown measurement type ` +
          JSON.stringify(measurement));
}

/**
 * https://developer.mozilla.org/en-US/docs/Web/API/PerformanceEntry
 *
 * Note a more complete interface for this is defined in the standard
 * lib.dom.d.ts, but we don't want to depend on that since it would make all
 * DOM types ambiently defined.
 */
interface PerformanceEntry {
  entryType: 'frame'|'navigation'|'resource'|'mark'|'measure'|'paint'|
      'longtask';
  name: string;
  startTime: number;
  duration: number;
}

/**
 * Query the browser for the Performance Entry matching the given criteria.
 * Returns undefined if no matching entry is found. Throws if the performance
 * entry has an unsupported type. If there are multiple entries matching the
 * same criteria, returns only the first one.
 */
async function queryForPerformanceEntry(
    driver: webdriver.WebDriver,
    measurement: PerformanceEntryMeasurement): Promise<number|undefined> {
  const escaped = escapeStringLiteral(measurement.entryName);
  const script = `return window.performance.getEntriesByName(\`${escaped}\`);`;
  const entries = await driver.executeScript(script) as PerformanceEntry[];
  if (entries.length === 0) {
    return undefined;
  }
  const entry = entries[0];
  switch (entry.entryType) {
    case 'measure':
      return entry.duration;
    case 'mark':
    case 'paint':
      return entry.startTime;
    default:
      // We may want to support other entry types, but we'll need to investigate
      // how to interpret them, and we may need additional criteria to decide
      // which exact numbers to report from them.
      throw new Error(
          `Performance entry type not supported: ${entry.entryType}`);
  }
}

/**
 * Execute the given expression in the browser and return the result, if it is a
 * positive number. If null or undefined, returns undefined. If some other type,
 * throws.
 */
async function queryForExpression(
    driver: webdriver.WebDriver,
    expression: string): Promise<number|undefined> {
  const result =
      await driver.executeScript(`return (${expression});`) as unknown;
  if (result !== undefined && result !== null) {
    if (typeof result !== 'number') {
      throw new Error(
          `'${expression}' was type ` +
          `${typeof result}, expected number.`);
    }
    if (result < 0) {
      throw new Error(`'${expression}' was negative: ${result}`);
    }
    return result;
  }
}

/**
<<<<<<< HEAD
 * Return a good-enough label for the given measurement, to disambiguate cases
 * where there are multiple measurements on the same page.
 */
export function measurementName(measurement: Measurement): string {
  switch (measurement.kind) {
    case 'callback':
      return 'callback';
    case 'expression':
      return measurement.expression;
    case 'performance':
      return measurement.entryName === 'first-contentful-paint' ?
          'fcp' :
          measurement.entryName;
  }
  throwUnreachable(
      measurement,
      `Internal error: unknown measurement type ` +
          JSON.stringify(measurement));
=======
 * Escape a string such that it can be safely embedded in a JavaScript template
 * literal (backtick string).
 */
function escapeStringLiteral(unescaped: string): string {
  return unescaped.replace(/\\/g, '\\\\')
      .replace(/`/g, '\\`')
      .replace(/\$/g, '\\$');
>>>>>>> 2cda8d1c
}<|MERGE_RESOLUTION|>--- conflicted
+++ resolved
@@ -111,7 +111,16 @@
 }
 
 /**
-<<<<<<< HEAD
+ * Escape a string such that it can be safely embedded in a JavaScript template
+ * literal (backtick string).
+ */
+function escapeStringLiteral(unescaped: string): string {
+  return unescaped.replace(/\\/g, '\\\\')
+      .replace(/`/g, '\\`')
+      .replace(/\$/g, '\\$');
+}
+
+/**
  * Return a good-enough label for the given measurement, to disambiguate cases
  * where there are multiple measurements on the same page.
  */
@@ -130,13 +139,4 @@
       measurement,
       `Internal error: unknown measurement type ` +
           JSON.stringify(measurement));
-=======
- * Escape a string such that it can be safely embedded in a JavaScript template
- * literal (backtick string).
- */
-function escapeStringLiteral(unescaped: string): string {
-  return unescaped.replace(/\\/g, '\\\\')
-      .replace(/`/g, '\\`')
-      .replace(/\$/g, '\\$');
->>>>>>> 2cda8d1c
 }
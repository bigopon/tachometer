--- conflicted
+++ resolved
@@ -263,13 +263,10 @@
   'csv-file': string;
   'csv-file-raw': string;
   'json-file': string;
-<<<<<<< HEAD
-  collate: boolean;
-=======
   trace: boolean;
   'trace-log-dir': string;
   'trace-cat': string;
->>>>>>> bfea185a
+  collate: boolean;
 
   // Extra arguments not associated with a flag are put here. These are our
   // benchmark names/URLs.

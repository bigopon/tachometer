# Change Log

All notable changes to this project will be documented in this file.

The format is based on [Keep a Changelog](http://keepachangelog.com/) and this
project adheres to [Semantic Versioning](http://semver.org/).

<!-- ## Unreleased -->

<<<<<<< HEAD
- Add `collate` option for collating results tables by measurement (when
  multiple measurements are in use).
=======
## [0.7.0] 2022-07-15

- [**BREAKING**] Tachometer is now an ES module binary, so it requires Node 12
  or higher.
- Upgraded dependencies and removed unnecessary ones.

## [0.6.0] 2022-07-01

- [**BREAKING**] Benchmark and `root` paths are now interpreted relative to the
  location of the config file, instead of the current working directory.

  For example, a config at path `<repo>/benchmarks/foo/tachometer.json` that
  used to look as follows, and had to be run with `<repo>` as the cwd:

  ```json
  {
    "root": ".",
    "benchmarks": [
      {
        "url": "benchmarks/foo/index.html"
      }
    ]
  }
  ```

  Should now look like this, and can be run from any cwd:

  ```json
  {
    "root": "../..",
    "benchmarks": [
      {
        "url": "foo.html"
      }
    ]
  }
  ```

## [0.5.10] 2021-09-27

- The `--horizons` flag and `horizon` config setting has been replaced with
  `--auto-sample-conditions` and `autoSampleConditions`. `--horizon` will
  continue to work for backwards compatibility, but please do update to the new
  name.

- Copyright notice owner changed from "The Polymer Project Authors" to "Google
  LLC". Trivial reformatting for `LICENSE` file to match spdx.org version.
  Source license headers replaced with concise SPDX-style.

- Fix bug where log files would be created with '\' backslash names instead of
  nested directories.

- Fix bug where `browser.addArguments` JSON config setting did not work for
  Firefox.

- Add `browser.profile` JSON config setting that sets the browser profile
  directory. Currently supported in Chrome and Firefox.

- Upgrade dependencies.

## [0.5.9] 2021-04-22

- Fix bug where git URLs like `git@github.com/MyOrg/my-repo.git` were treated as
  local paths.

- Bump dependencies.

## [0.5.8] 2021-02-16

- Upgrade `systeminformation` dependency with security vulnerability alert.

## [0.5.7] 2021-02-11

- Add `trace` config to capture performance logs from browsers (currently only
  Chromium based browsers).

## [0.5.6] 2021-02-03

- Fix bug in dependency swapping where local file paths in `git` dependencies
  would fail to install if they were relative.

- Fix "should be object" exception during result table formatting.
>>>>>>> bfea185a

## [0.5.5] 2020-09-21

- A warning is now displayed when there are multiple performance marks or
  measurements being retrieved with the same name.

## [0.5.4] 2020-09-18

- Fix bug where a unique browser would not be launched if the only difference
  between browser configurations was `binary`, `addArguments`,
  `removeArguments`, `cpuThrottlingRate` or `preferences`.

## [0.5.3] 2020-09-11

- Fix `git checkout` errors when using advanced git-based dependency swapping.

- When using dependency swapping, a fresh install will now be performed whenever
  any dependency version has changed (either in the original `package.json`, or
  in the dependency-swap configuration). The `label` field is no longer
  significant in this respect.

- When using advanced git-based dependency swapping `{kind: 'git', ...}`, a
  query will now always be made to the remote git repo to determine if the
  configured `ref` is still up to date. If it is stale, a fresh install will be
  performed.

- When using dependency swapping, temp directories will be deleted when there is
  an installation failure, so that they are not re-used in a broken state.

## [0.5.2] 2020-09-08

- Add advanced configuration for cloning a git repo as a dependency swap for
  monorepos and other git layouts where the `package.json` is not at the root.
- Add support for `name` property to measurement config
- Include `measurement` object for each benchmark in JSON results output
- Fix errors with auto-installing WebDriver modules using Yarn
  ([#186](https://github.com/Polymer/tachometer/issues/186])).

## [0.5.1] 2020-08-19

- Fix `Package "chromedriver" cannot be installed on demand` and similar errors
  affecting Node versions 10 and below
  ([#182](https://github.com/Polymer/tachometer/issues/182)).

## [0.5.0] 2020-08-06

- Change WebDriver-related packages for Chrome, Firefox and IE to be installed
  on-demand. This saves a lot of time during the intial installation of the
  `tachometer` package. See the README for more details.

## [0.4.21] 2020-07-23

- Add ability to specify multiple measurements from the same page load by
  setting the `measurement` property in the JSON config file to an array. For
  example, you can now use the performance API to define two intervals on the
  same page, and compare them to each other or to other pages.

- Add ability to pull measurements from the browser performance measurement API,
  e.g.:

  ```
  "benchmarks": [
    {
      "measurement": {
        "mode": "performance",
        "entryName": "foo"
      }
    }
  ]
  ```

- Add new syntax for specifying benchmarks:

  ```
  "benchmarks": [
    {
      "measurement": {
        "mode": "callback"
      }
    },
    {
      "measurement": {
        "mode": "expression",
        "expression": "window.tachometerResult"
      }
    }
  ]
  ```

- Fix `main` entry in package.json to point to `lib/cli.js`.

- Added more fields to JSON output file to more closely match table printed to the console

- Fix default benchmark name on Windows to replace all `\\` with `/`. For
  example, previously a benchmark name might have been
  `"src/test\\data\\for-loop.html"`. With this fix, the benchmark name will now be
  `"src/test/data/for-loop.html"`.

## [0.4.20] 2020-07-09

- Added `--csv-file-raw` flag, which outputs a CSV file containing all raw
  measurement results for each benchmark. Columns correspond to benchmarks, rows
  correspond to sample measurements in milliseconds. The first row is a header
  row containing the name of each benchmark.

- Added `samples` property to the JSON file emitted by `--json-file` which
  contains all raw sample measurements in milliseconds.

## [0.4.19] 2020-07-07

- Fix failures to launch recent versions of Firefox and Safari.
- Remove unnecessary dependencies.

## [0.4.18] 2020-04-10

### Fixed

- When using custom package versions, Tachometer will resolve bare modules in the temporary npm install folders, instead of the root folder. This change fixes a bug where different package versions should have resolved to different files but Tachometer always resolved to the version in the root folder, not the temporary npm install folder.

## [0.4.17] 2020-04-03

### Added

- Added `preferences` property to Firefox browser config, which can be used
  to set any option that is usually set from the about:config page.

### Fixed

- Files are no longer cached by the server when using `--manual` mode.
- Running `npm` commands is fixed on Windows
- Improved Windows support in build scripts

## [0.4.16] 2019-12-20

### Changed

- Chromedriver dependency is no longer pinned to a particular major version,
  so fresh installs should be compatible with the latest version of Chrome.

## [0.4.15] 2019-11-20

### Added

- Added `cpuThrottlingRate` option to `browser` JSON config (Chrome only),
  which emulates slow CPUs by the given factor (1 for no throttle, 2 for
  2x slowdown, etc).

### Fixed

- Improved reliability of measurements by opening new tabs with
  `noopener=yes`. This change appears to reduce or eliminate shared code
  caching across benchmarks, removing effects such as the order of
  benchmarks reliably producing different results.

- Fixed bug where the `measurementExpression` setting was not being
  respected when passed via the config file (vs the command line flag).

## [0.4.14] 2019-11-05

### Added

- Added a `measurementExpression` option for overriding the default
  global measurement of `window.tachometerResult` to an arbitrary expression.

## [0.4.13] 2019-09-12

### Added

- It is now possible to control the binary location and arguments to the
  browser by using the following settings in a `browser` section of the JSON
  config file:
  - `binary` (Chrome and Firefox) specifies a custom path to the browser
    binary.
  - `addArguments` (Chrome and Firefox) specifies additional arguments to
    pass to the binary.
  - `removeArguments` (Chrome) specifies arguments to _omit_ that WebDriver
    would usually include by default.

## [0.4.12] 2019-08-21

### Added

- A notification will now be printed if the current version of tachometer is
  outdated.

- Added `--json-file` flag which outputs raw statistical results to a JSON
  file (similar to the `--csv-file` flag). This supersedes the `--save` flag,
  which will be removed in the next major version.

### Fixed

- Fix bug where the `--manual`, `--csv-file`, and other flags were ignored if
  a config file was in use.

## [0.4.11] 2019-08-13

### Fixed

- Fix bug where using `--config` always fails with an error about
  `--resolve-bare-modules`.

- Fix bug where a JavaScript syntax error could result in an empty page being
  served ([#106](https://github.com/Polymer/tachometer/issues/106)).

## [0.4.10] 2019-07-31

### Added

- Added `--csv-file` flag which writes raw NxN results result table to a CSV
  file. ([#88](https://github.com/Polymer/tachometer/issues/88)).

- During auto-sampling, the time remaining before the timeout will be hit is
  now displayed ([#107](https://github.com/Polymer/tachometer/issues/107)).

### Fixed

- `--resolve-bare-modules` (with no value) no longer disables bare module
  resolution ([#99](https://github.com/Polymer/tachometer/issues/99)).

- Fix bug where 404s results in e.g. `Unknown response type undefined for /favicon.ico` errors logged to the console.
  ([#105](https://github.com/Polymer/tachometer/issues/105)).

## [0.4.9] 2019-07-11

- Responses from the local server are now cached in-memory. This greatly
  improves performance when bare module resolution is enabled, because HTML
  and JS is now only parsed once per benchmark, instead of once per sample.

- Do one throw-away warm-up run for each benchmark before starting
  measurement. This should help reduce measurement variation due to any
  cold-start effects that would have previously applied to the first sample.

- Fix bug where timeouts in measuring the `window.tachometerResult` global
  (e.g. when the server is down) could cause a crash with `Reduce of empty array with no initial value`
  ([#86](https://github.com/Polymer/tachometer/issues/86)).

- When using custom package versions, the temporary NPM install directories
  will now be re-used less aggressively across runs of tachometer. If any of
  the specified dependency versions have changed, or if the version of
  tachometer being used has changed, then a fresh NPM install will be
  performed. Additionally, the new `--force-clean-npm-install` flag can be
  used to force a clean NPM install every time.

- Fix bug where the `node_modules` directory could sometimes be mounted at the
  URL `//node_modules`, causing benchmarks to fail to load dependencies.

- Don't show URL query parameters in the result table when an alias was
  specified.

- Fix bug where browser in result table was displayed as `[object Object]`
  instead of its name.

## [0.4.8] 2019-07-08

- Fix bug where `<html>`, `<body>`, and `<head>` tags could be removed from
  HTML files served by the built-in static server (via version bump to
  `koa-node-resolve`).

- Browsers in the JSON config file can now be specified as an object, e.g.
  `browser: { name: 'chrome', headless: true }`. The string format is still
  supported, though more options will be supported by the object form (e.g.
  `windowSize` below).

- Added `--window-size` flag and `browser:{ windowSize: {width, height} }`
  JSON config file property to control browser window size. Browsers will be
  resized to 1024x768 by default.

## [0.4.7] 2019-06-14

- Add support for Internet Explorer in Windows (`--browser=ie`).

## [0.4.6] 2019-06-12

- Add support for Edge in Windows (`--browser=edge`).

- Add support for remote WebDriver with e.g.
  `--browser=chrome@http://<remote-selenium-server>`. See `README` for more
  details.

- Add `--measure=global` mode, where the benchmark assigns an arbitrary
  millisecond result to `window.tachometerResult`, and tachometer will poll
  until it is found.

- Fix bug where no browser other than Chrome could be launched.

- Fix bug where process did not exit on most exceptions.

## [0.4.5] 2019-06-10

- Fix `$schema` property URL automatically added to config files.

## [0.4.4] 2019-06-08

- Remove noisy debug logging for bare module import resolution.

## [0.4.3] 2019-06-08

- Automatically update config files with a `$schema` property, pointing to the
  JSON schema for the file on unpkg. This will provide in-editor contextual
  help for many IDEs (like VS Code) when writing tachometer config files.

- Add `tachometer` bin alias, so that `npx tachometer` can be used (previously
  the binary could only be invoked as `tach`).

## [0.4.2] 2019-06-07

- Add `--config` flag to configure benchmarks through a JSON configuration
  file instead of flags. See `README.md` for format details.

- JavaScript imports with bare module specifiers (e.g. `import {foo} from 'mylib';`) will now be automatically transformed to browser-compatible path
  imports using Node-style module resolution (e.g.`import {foo} from './node_modules/mylib/index.js';`). This feature can be disabled with the
  `--resolve-bare-modules=false` flag or the `resolveBareModules: false` JSON
  config file property.

## [0.4.1] 2019-06-06

- A `label` can now be set in the GitHub check JSON object.

## [0.4.0] 2019-05-08

- Benchmarks are now specified as arbitrary paths to local HTML files or
  directories (containing an `index.html`). Benchmarks are no longer required
  to be laid out in any particular directory structure. E.g. you can now
  invoke as `tach foo.html` or `tach myalias=foo/bar/baz`. There is no longer
  a concept of _implementations_.

- Local benchmark files can now include URL query strings (e.g. `tach foo.html?a=b`) which will be included as-is in the launched URL.

- Variants no longer exist. Use URL query strings instead (see above).

- Custom package versions are now installed to the system's temp dir, instead
  of into the project directory.

- `--manual` mode no longer shows benchmark names and other metadata (but it
  should only be used for testing the web server anyway since it has no
  statistical significance).

- Add `--version` flag.

## [0.3.0] 2019-05-03

- Full URLs are now supported (e.g. `tach http://example.com`). Only
  first-contentful-paint measurement is supported in this case.

- Benchmarks are now specified as bare arguments (e.g. `tach foo`) instead of
  with the `--name` flag.

- Fix race condition where benchmarks that returned results quickly might not
  be registered.

## [0.2.1] 2019-04-26

- Added support for measuring First Contentful Paint (FCP), enabled by setting
  the `--measure=fcp` flag.

## [0.2.0] 2019-04-25

- Result differences are now reported as an NxN matrix, so that every result
  can be compared to any other result. The `--baseline` flag has been removed,
  since it is no longer necessary.

- GitHub Check report is now formatted as HTML instead of ASCII.

- Remove standard deviation column, as it is rarely useful to interpret
  directly.

## [0.1.0] 2019-04-17

- Initial release.<|MERGE_RESOLUTION|>--- conflicted
+++ resolved
@@ -5,12 +5,11 @@
 The format is based on [Keep a Changelog](http://keepachangelog.com/) and this
 project adheres to [Semantic Versioning](http://semver.org/).
 
-<!-- ## Unreleased -->
-
-<<<<<<< HEAD
+## Unreleased
+
 - Add `collate` option for collating results tables by measurement (when
   multiple measurements are in use).
-=======
+
 ## [0.7.0] 2022-07-15
 
 - [**BREAKING**] Tachometer is now an ES module binary, so it requires Node 12
@@ -93,7 +92,6 @@
   would fail to install if they were relative.
 
 - Fix "should be object" exception during result table formatting.
->>>>>>> bfea185a
 
 ## [0.5.5] 2020-09-21
 
